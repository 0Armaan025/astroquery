0.3 (unreleased)
----------------

- AstroResponse has been removed, which means that all cached objects will have
  new hashes.  You should clear your cache: for most users, that means 
  ``rm -r ~/.astropy/cache/astroquery/`` (#418)
- In ESO and ALMA, default to *not* storing your password.  New keyword
  ``store_password=False``.  (#415)
- In ESO, fixed a form activation issue triggered in ESO ``retrieve_data()``,
  updated file download link triggered by server side change.
  More interesting, made ``username`` optional in ``login()``:
  instead, you can now configure your preferred ``username``.
  Finally, automatic login is now used by ``retrieve_data()``, if configured. (#420, #427)
<<<<<<< HEAD
=======
- Bugfix for UKIDSS: Login now uses the correct session to retrieve the data
  (#425)
- ALMA - many new features, including selective file retrieval.  Fixes many errors that
  were unnoticed in the previous version (#433)
- ALMA - add ``help`` method and pass payload keywords on correctly.  Validate
  the payload before querying. (#438)
>>>>>>> 57700a29

0.2.2 (2014-09-10)
------------------

- Support direct transmission of SQL queries to the SDSS server (#410)
- Added email/text job completion alert (#407) to the CosmoSim tool (#267).
- ESO archive now supports HARPS/FEROS reprocessed data queries (#412)
- IPython notebook checker in the ESO tool is now compatible with regular
  python (#413)
- Added new tool: ALMA archive query tool
  http://astroquery.readthedocs.org/en/latest/alma/alma.html
  (#411)
- setup script and installation fixes

0.2 (2014-08-17)
----------------

- New tools: ESO, GAMA, xmatch, skyview, OEC
- Consistent with astropy 0.4 API for coordinates
- Now uses the astropy affiliated template
- Python 3 compatibility dramatically improved
- Caching added and enhanced: the default cache directory is
  ``~/.astropy/cache/astroquery/[service_name]``
- Services with separate login pages can be accessed


0.1 (2013-09-19)
----------------

- Initial release.  Includes features!<|MERGE_RESOLUTION|>--- conflicted
+++ resolved
@@ -11,15 +11,12 @@
   More interesting, made ``username`` optional in ``login()``:
   instead, you can now configure your preferred ``username``.
   Finally, automatic login is now used by ``retrieve_data()``, if configured. (#420, #427)
-<<<<<<< HEAD
-=======
 - Bugfix for UKIDSS: Login now uses the correct session to retrieve the data
   (#425)
 - ALMA - many new features, including selective file retrieval.  Fixes many errors that
   were unnoticed in the previous version (#433)
 - ALMA - add ``help`` method and pass payload keywords on correctly.  Validate
   the payload before querying. (#438)
->>>>>>> 57700a29
 
 0.2.2 (2014-09-10)
 ------------------
