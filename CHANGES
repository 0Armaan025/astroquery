0.3.9 (unreleased)
------------------

- ATOMIC: fix several bugs for using Quantited for the range parameters. [#1187]
- ESASKY: get_maps() accepts dict or list of (name, Table) pairs as input
  table list. [#1167]
- ESO: Catch exception on login when keyring fails to get a valid storage.
  [#1198]
- HITRAN: use class-based API [#824]
- JPL Horizons: Fix for missing total absolute magnitude or phase coefficient for comets [#1151]
- MAST: Enable converting list of products into S3 uris [#1126]
- NASA_ADS: Use new API [#1162]
- VO_CONESEARCH: Service validator now uses new STScI VAO TAP registry. [#1114]
- Nasa Exoplanet Arhive: Add option to return all columns. [#1183]
- File download progress bar no longer displays when Astropy log level
  is set to "WARNING", "ERROR", or "CRITICAL". [#1188]
<<<<<<< HEAD
- New tool: CDS - added module to query the MOCServer, a CDS tool providing MOCs
  and meta data of various data-sets. [#1111]
=======
- MAST: Updating HSC and Gaia catalog calls (bugfix) [#1203]

>>>>>>> 91ba5102

0.3.8 (2018-04-27)
------------------

- New tool ``jplhorizons``: JPL Horizons service to obtain ephemerides,
  orbital elements, and state vectors for Solar System objects. [#1023]
- New tool ``mpc``: MPC Module to query the Minor Planet Center web service.
  [#1064, #1077]
- New tool ``oac``: Open Astronomy Catalog API to obtain data products on
  supernovae, TDEs, and kilonovae. [#1053]
- New tool ``wfau`` and ``vsa``: Refactor of the UKIDSS query tool add full
  WFAU support.  [#984]
- ALMA: Adding support for band and polarization selection. [#1108]
- HEASARC: Add additional functionality and expand query capabilities. [#1047]
- GAIA: Default URL switched to DR2 and made configurable. [#1112]
- IRSA: Raise exceptions for exceeding output table size limit. [#1032]
- IRSA_DUST: Call over https. [#1069]
- LAMDA: Fix writer for Windows on Python 3. [#1059]
- MAST: Removing filesize checking due to unreliable filesize reporting in
  the database. [#1050]
- MAST: Added Catalogs class. [#1049]
- MAST: Enable downloading MAST HST data from S3. [#1040]
- SPLATALOGUE: Move to https as old HTTP post requests were broken. [#1076]
- UKIDSS: Update to DR10 as default database. [#984]
- utils.TAP: Add tool to check for phase of background job. [#1073]
- utils.TAP: Added redirect handling to sync jobs. [#1099]
- utils.TAP: Fix jobsIDs assignment. [#1105]
- VO_CONESEARCH: URL for validated services have changed. Old URL should still
  redirect but it is deprecated. [#1033]

0.3.7 (2018-01-25)
------------------

- New tool: Exoplanet Orbit Catalog, NASA Exoplanet Archive [#771]
- ESO: The upstream API changed.  We have adapted.  [#970]
- ESO: Added 'destination' keyword to Eso.retrieve_data(), to download files
  to a specific location (other than the cache). [#976]
- ESO: Fixed Eso.query_instrument() to use instrument specific query forms
  (it was using the main form before). [#976]
- ESO: Implemented Eso.query_main() to query all instruments with the main form
  (even the ones without a specific form). [#976]
- ESO: Disabled caching for all Eso.retrieve_data() operations. [#976]
- ESO: Removed deprecated Eso.data_retrieval() and Eso.query_survey().
  Please use Eso.retrieve_data() and Eso.query_surveys() instead. [#1019]
- ESO: Added configurable URL. [#1017]
- ESO: Fixed string related bugs. [#981]
- MAST: Added convenience function to list available missions. [#947]
- MAST: Added login capabilities [#982]
- MAST: Updated download functionality [#1004]
- MAST: Fixed no results bug [#1003]
- utils.tap: Made tkinter optional dependency. [#983]
- utils.tap: Fixed a bug in load_tables. [#990]
- vo_conesearch: Fixed bad query for service that cannot accept '&&'
  in URL. [#993]
- vo_conesearch: Removed broken services from default list. [#997, #1002]
- IRSA Dust: fix units in extinction by band table. [#1016]
- IRSA: Updated links that switched to use https. [#1010]
- NRAO: Allow multiple configurations, telescopes in queries [#1020]
- SIMBAD: adding 'get_query_payload' kwarg to all public methods to return
  the request parameters. [#962]
- CosmoSim: Fixed login service. [#999]
- utils: upgrade ``prepend_docstr_noreturns`` to work with multiple
  sections, and thus rename it to ``prepend_docstr_nosections``. [#988]
- Vizier: find_catalogs will now respect UCD specifications [#1000]
- ATOMIC: Added ability to select which rows are returned from the atomic
  line database. [#1006]
- ESASKY: Added Windows support, various bugfixes. [#1001, #977]
- GAMA: Updated to use the newer DR3 release. [#1005]

0.3.6 (2017-07-03)
------------------

- New tool: MAST - added module to access the Barbara A. Mikulski Archive
  for Space Telescopes. [#920, #937]
- LAMDA: Add function to write LAMDA-formatted Tables to a datafile. [#887]
- ALMA: Fix to queries and tests that were broken by changes in the archive.
  Note that as of April 2017, the archive is significantly broken and missing
  many data sets. [#888]
- SIMBAD: "dist" is now available as a valid votable field. [#849]
  Additional minor fixes. [#932,#892]
- SHA: fix bug with the coordinate handling. [#885]
- ``turn_off_internet`` and ``turn_on_internet`` is not available any more
  from the main ``utils`` namespace, use them directly from
  ``utils.testing_tools``. [#940]
- Added the 'verify' kwarg to ``Astroquery.request`` to provide a workaround
  for services that have HTTPS URLs but missing certificates. [#928]

0.3.5 (2017-03-29)
------------------

- New tool: Gaia - added module to access the European Space Agency Gaia
  Archive. (#836)
- New tool: VO Cone Search - added module to access Virtual Observatory's
  Simple Cone Search. This is ported from ``astropy.vo``. (#859)
- New utility: TAP/TAP+ - added Table Access Protocol utility and the ESAC
  Science Data Centre (ESDC) extension. (#836)
- Fix VizieR to respect specification to return default columns only (#792)
- SIMBAD queries allow multiple configurable parameters (#820)
- Add a capability to resume partially-completed downloads for services that
  support the http 'range' keyword.  Currently applied to ESO and ALMA
  (#812,#876)
- SIMBAD now supports vectorized region queries.  A list of coordinates can be
  sent to SIMBAD simultaneously.  Users will also be warned if they submit
  queries with >10000 entries, which is the SIMBAD-recommended upper limit.
  Also, SIMBAD support has noted that any IP submitting >6 queries/second
  will be soft-banned, so we have added a warning to this effect in the
  documentation (#833)
- ALMA: Fix to always use https as the archive now requires it. (#814, #828)
- ESASky: Fix various issues related to remote API changes. (#805, #817)
- ESASky: Corrected Herschel filter indexing. (#844)
- ESO: Fix picking issue with simple ``query_survey()`` queries. (#801)
- ESO: Fix FEROS and HARPS instrument queries. (#840)
- NRAO: Change default radius from 1 degree to 1 arcmin. (#813)

0.3.4 (2016-11-21)
------------------

- New tool: basic HITRAN queries support (#617)
- Fix #737, an issue with broken ALMA archive tables, via a hack (#775)
- Correct HEASARC tool, which was sending incorrect data to the server (#774)
- Fix NIST issue #714 which led to badly-parsed tables (#773)
- NRAO archive tool allows user logins and HTML-based queries (#767, #780)
- ALMA allows kwargs as input, and various small fixes (#785, #790, #782)
- XMatch caching bug fixed (#789)
- Various fixes to ESASky (#779, #772, #770)
- New tool: VAMDC-cdms interface (#658)
- Fix issue with exclude keyword in Splatalogue queries (#616)

0.3.3 (2016-10-11)
------------------

- Option to toggle the display of the download bar (#734)
- ESASKY - added new module for querying the ESASKY archive (#758, #763, #765)
- Refactor Splatalogue and XMatch to use the caching (#747, #751)
- Minor data updates to Splatalogue (#746, #754, #760)
- Fix parsing bug for ``_parse_radius`` in Simbad (#753)
- Multiple fixes to ensure Windows compatibility (#709, #726)
- Minor fixes to ESO to match upstream form changes (#729)

0.3.2 (2016-06-10)
------------------

- Update ESO tool to work with new web API (#696)
- Added new instruments for ESO: ``ambient_paranal`` and ``meteo_paranal``
  (#657)
- Fix problem with listed votable fields being truncated in SIMBAD (#654)
- SDSS remote API fixes (#690)
- ALMA file downloader will skip over, rather than crashing on, access denied
  (HTTP 401) errors (#687)
- Continued minor ALMA fixes (#655,#672,#687,#688)
- Splatalogue export limit bugfix (#673)
- SIMBAD flux_quality flag corrected to flux_qual (#680)
- VIZIER add a flag to return the query payload for debugging (#668)

0.3.1 (2016-01-19)
------------------

- Fix bug in xmatch service that required astropy tables to have exactly 2
  columns on input (#641)
- Fix NASA ADS, which had an internal syntax error (#602)
- Bugfix in NRAO queries: telescope config was parsed incorrectly (#629)
- IBE - added new module for locating data from PTF, WISE, and 2MASS from IRSA.
  See <http://irsa.ipac.caltech.edu/ibe/> for more information about IBE and
  <http://www.ptf.caltech.edu/page/ibe> for more information about PTF survey
  data in particular. (#450)

0.3.0 (2015-10-26)
------------------

- Fix ESO APEX project ID keyword (#591)
- Fix ALMA queries when accessing private data (#601)
- Allow data downloads to use the cache (#601)

0.2.6 (2015-07-23)
------------------

- ESO bugfixes for handling radio buttons (#560)
- ESO: added SPHERE to list (#551)
- ESO/ALMA test cleanup (#553)
- Allow ALMA project view (#554)
- Fix Splatalogue version keyword (#557)

0.2.4 (2015-03-27)
------------------

- Bugfix for ``utils.commons.send_request()``: Raise exception if error status
  is returned in the response. (#491)
- Update for ALMA Cycle 3 API change (#500)
- Added LCOGT Archive support (#537)
- Refactored LAMDA to match the standard API and added a critical density
  calculation utility (#546)

0.2.3 (2014-09-30)
------------------


- AstroResponse has been removed, which means that all cached objects will have
  new hashes.  You should clear your cache: for most users, that means
  ``rm -r ~/.astropy/cache/astroquery/`` (#418)
- In ESO and ALMA, default to *not* storing your password.  New keyword
  ``store_password=False``.  (#415)
- In ESO, fixed a form activation issue triggered in ESO ``retrieve_data()``,
  updated file download link triggered by server side change.
  More interesting, made ``username`` optional in ``login()``:
  instead, you can now configure your preferred ``username``.
  Finally, automatic login is now used by ``retrieve_data()``, if configured. (#420, #427)
- Bugfix for UKIDSS: Login now uses the correct session to retrieve the data
  (#425)
- ALMA - many new features, including selective file retrieval.  Fixes many errors that
  were unnoticed in the previous version (#433)
- ALMA - add ``help`` method and pass payload keywords on correctly.  Validate
  the payload before querying. (#438)

0.2.2 (2014-09-10)
------------------

- Support direct transmission of SQL queries to the SDSS server (#410)
- Added email/text job completion alert (#407) to the CosmoSim tool (#267).
- ESO archive now supports HARPS/FEROS reprocessed data queries (#412)
- IPython notebook checker in the ESO tool is now compatible with regular
  python (#413)
- Added new tool: ALMA archive query tool
  http://astroquery.readthedocs.io/en/latest/alma/alma.html
  (#411)
- setup script and installation fixes

0.2 (2014-08-17)
----------------

- New tools: ESO, GAMA, xmatch, skyview, OEC
- Consistent with astropy 0.4 API for coordinates
- Now uses the astropy affiliated template
- Python 3 compatibility dramatically improved
- Caching added and enhanced: the default cache directory is
  ``~/.astropy/cache/astroquery/[service_name]``
- Services with separate login pages can be accessed


0.1 (2013-09-19)
----------------

- Initial release.  Includes features!<|MERGE_RESOLUTION|>--- conflicted
+++ resolved
@@ -14,13 +14,9 @@
 - Nasa Exoplanet Arhive: Add option to return all columns. [#1183]
 - File download progress bar no longer displays when Astropy log level
   is set to "WARNING", "ERROR", or "CRITICAL". [#1188]
-<<<<<<< HEAD
 - New tool: CDS - added module to query the MOCServer, a CDS tool providing MOCs
   and meta data of various data-sets. [#1111]
-=======
 - MAST: Updating HSC and Gaia catalog calls (bugfix) [#1203]
-
->>>>>>> 91ba5102
 
 0.3.8 (2018-04-27)
 ------------------
