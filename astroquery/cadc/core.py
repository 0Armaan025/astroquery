--- conflicted
+++ resolved
@@ -9,34 +9,19 @@
 
 import logging
 import warnings
-
 import requests
-from bs4 import BeautifulSoup
 from numpy import ma
-<<<<<<< HEAD
+from six.moves.urllib.parse import urlencode
 from six.moves.urllib_error import HTTPError
-from six.moves.urllib.parse import urlencode
-
-=======
-from six.moves.urllib.parse import urlencode
 
 from ..utils.class_or_instance import class_or_instance
 from ..utils import async_to_sync, commons
 from ..query import BaseQuery
 from bs4 import BeautifulSoup
 from astropy.utils.exceptions import AstropyDeprecationWarning
->>>>>>> a189ad70
 from astroquery.utils.decorators import deprecated
 from . import conf
-from ..query import BaseQuery
-from ..utils import async_to_sync, commons
-from ..utils.class_or_instance import class_or_instance
-
-try:
-    import pyvo
-except ImportError as e:
-    msg = 'Please install pyvo. astropy.cadc does not work without it.'
-    raise ImportError(msg)
+
 
 try:
     import pyvo
@@ -549,7 +534,6 @@
     def exec_sync(self, query, maxrec=None, uploads=None, output_file=None):
         """
         Run a query and return the results or save them in a output_file
-<<<<<<< HEAD
 
         Parameters
         ----------
@@ -562,20 +546,6 @@
         output_file: str or file handler:
             File to save the results to
 
-=======
-
-        Parameters
-        ----------
-        query : str, mandatory
-            SQL to execute
-        maxrec : int
-            the maximum records to return. defaults to the service default
-        uploads:
-            Temporary tables to upload and run with the queries
-        output_file: str or file handler:
-            File to save the results to
-
->>>>>>> a189ad70
         Returns
         -------
         Results of running the query in (for now) votable format
